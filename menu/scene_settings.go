package menu

import (
	"fmt"
	"os"
	"path/filepath"

	"github.com/fatih/structs"
	"github.com/go-gl/glfw/v3.3/glfw"

	"github.com/libretro/ludo/audio"
	"github.com/libretro/ludo/ludos"
	ntf "github.com/libretro/ludo/notifications"
	"github.com/libretro/ludo/settings"
	"github.com/libretro/ludo/state"
	"github.com/libretro/ludo/utils"
	"github.com/libretro/ludo/video"
)

type sceneSettings struct {
	entry
}

// Don't display settings flagged with hide:"always"
// If we're in Desktop Environment mode, hide settings flagged with hide:"ludos"
// If we're in program mode, hide settings flagged with hide:"program"
func isHidden(f *structs.Field) bool {
	return f.Tag("hide") == "always" ||
		(state.Global.LudOS && f.Tag("hide") == "ludos") ||
		(!state.Global.LudOS && f.Tag("hide") == "app")
}

func buildSettings() Scene {
	var list sceneSettings
	list.label = "Settings"

	if state.Global.LudOS {
		list.children = append(list.children, entry{
			label:       "Wi-Fi",
			icon:        "subsetting",
			stringValue: func() string { return ludos.CurrentNetwork.SSID },
			callbackOK: func() {
				list.segueNext()
				menu.Push(buildWiFi())
			},
		})
	}

	fields := structs.Fields(&settings.Current)
	for _, f := range fields {
		f := f

		if isHidden(f) {
			continue
		}

		if f.Tag("widget") == "dir" {
			// Directory settings
			list.children = append(list.children, entry{
				label: f.Tag("label"),
				icon:  "folder",
				value: f.Value,
				stringValue: func() string {
					return "[" + utils.FileName(f.Value().(string)) + "]"
				},
				widget: widgets[f.Tag("widget")],
				callbackOK: func() {
					list.segueNext()
					menu.Push(buildExplorer(
						f.Value().(string),
						nil,
						func(path string) { dirExplorerCb(path, f) },
						&entry{
							label: "<Select this directory>",
							icon:  "scan",
						}),
					)
				},
			})
		} else {
			// Regular settings
			list.children = append(list.children, entry{
				label: f.Tag("label"),
				icon:  "subsetting",
				incr: func(direction int) {
					incrCallbacks[f.Name()](f, direction)
				},
				value: f.Value,
				stringValue: func() string {
					return fmt.Sprintf(f.Tag("fmt"), f.Value())
				},
				widget: widgets[f.Tag("widget")],
			})
		}
	}

	list.segueMount()

	return &list
}

// triggered when selecting a directory in the settings file explorer
func dirExplorerCb(path string, f *structs.Field) {
	var err error
	path, err = filepath.Abs(path)
	if err != nil {
		ntf.DisplayAndLog(ntf.Error, "Settings", err.Error())
		return
	}
	info, err := os.Stat(path)
	if err != nil {
		ntf.DisplayAndLog(ntf.Error, "Settings", err.Error())
		return
	}
	if !info.IsDir() {
		ntf.DisplayAndLog(ntf.Error, "Settings", "Not a directory")
		return
	}
	f.Set(path)
	ntf.DisplayAndLog(ntf.Success, "Settings", "%s set to %s", f.Tag("label"), f.Value().(string))
	err = settings.Save()
	if err != nil {
		ntf.DisplayAndLog(ntf.Error, "Settings", err.Error())
		return
	}
}

// Widgets to display settings values
var widgets = map[string]func(*entry){

	// On/Off switch for boolean settings
	"switch": func(e *entry) {
		icon := "off"
		if e.value().(bool) {
			icon = "on"
		}
		w, h := vid.Window.GetFramebufferSize()
		color := video.Color{R: 0, G: 0, B: 0, A: e.iconAlpha}
		if state.Global.CoreRunning {
			color = video.Color{R: 1, G: 1, B: 1, A: e.iconAlpha}
		}
		vid.DrawImage(menu.icons[icon],
			float32(w)-128*menu.ratio-128*menu.ratio,
			float32(h)*e.yp-64*1.25*menu.ratio,
			128*menu.ratio, 128*menu.ratio,
			1.25, color)
	},

	// Range widget for audio volume and similat float settings
	"range": func(e *entry) {
		fbw, fbh := vid.Window.GetFramebufferSize()
		x := float32(fbw) - 128*menu.ratio - 175*menu.ratio
		y := float32(fbh)*e.yp - 4*menu.ratio
		w := 175 * menu.ratio
		h := 8 * menu.ratio
		c := video.Color{R: 0, G: 0, B: 0, A: e.iconAlpha}
		if state.Global.CoreRunning {
			c = video.Color{R: 1, G: 1, B: 1, A: e.iconAlpha}
		}
		vid.DrawRect(x, y, w, h, 0.9, video.Color{R: c.R, G: c.G, B: c.B, A: e.iconAlpha / 4})
		w = 175 * menu.ratio * e.value().(float32)
		vid.DrawRect(x, y, w, h, 0.9, c)
		vid.DrawCircle(x+w, y+4*menu.ratio, 38*menu.ratio, c)
	},
}

type callbackIncrement func(*structs.Field, int)

// incrCallbacks is a map of callbacks called when a setting value is changed.
var incrCallbacks = map[string]callbackIncrement{
	"VideoFullscreen": func(f *structs.Field, direction int) {
		v := f.Value().(bool)
		v = !v
		f.Set(v)
		vid.Reconfigure(settings.Current.VideoFullscreen)
		menu.ContextReset()
		settings.Save()
	},
	"VideoMonitorIndex": func(f *structs.Field, direction int) {
		v := f.Value().(int)
		v += direction
		if v < 0 {
			v = 0
		}
		if v > len(glfw.GetMonitors())-1 {
			v = len(glfw.GetMonitors()) - 1
		}
		f.Set(v)
		vid.Reconfigure(settings.Current.VideoFullscreen)
		menu.ContextReset()
		settings.Save()
	},
	"VideoFilter": func(f *structs.Field, direction int) {
		filters := []string{"Raw", "Smooth", "Pixel Perfect", "CRT"}
		v := f.Value().(string)
		i := utils.IndexOfString(v, filters)
		i += direction
		if i < 0 {
			i = len(filters) - 1
		}
		if i > len(filters)-1 {
			i = 0
		}
		f.Set(filters[i])
		vid.UpdateFilter(filters[i])
		settings.Save()
	},
	"AudioVolume": func(f *structs.Field, direction int) {
		v := f.Value().(float32)
		v += 0.1 * float32(direction)
		if v < 0 {
			v = 0
		}
		if v > 1 {
			v = 1
		}
		f.Set(v)
		audio.SetVolume(v)
		settings.Save()
	},
	"MenuAudioVolume": func(f *structs.Field, direction int) {
		v := f.Value().(float32)
		v += 0.1 * float32(direction)
		if v < 0 {
			v = 0
		}
		if v > 1 {
			v = 1
		}
		f.Set(v)
		audio.SetEffectsVolume(v)
		settings.Save()
	},
	"ShowHiddenFiles": func(f *structs.Field, direction int) {
		v := f.Value().(bool)
		v = !v
		f.Set(v)
		settings.Save()
	},
	"SSHService":       ludos.ServiceSettingIncrCallback,
	"SambaService":     ludos.ServiceSettingIncrCallback,
	"BluetoothService": ludos.ServiceSettingIncrCallback,
}

// Generic stuff

func (s *sceneSettings) Entry() *entry {
	return &s.entry
}

func (s *sceneSettings) segueMount() {
	genericSegueMount(&s.entry)
}

func (s *sceneSettings) segueNext() {
	genericSegueNext(&s.entry)
}

func (s *sceneSettings) segueBack() {
	genericAnimate(&s.entry)
}

func (s *sceneSettings) update(dt float32) {
	genericInput(&s.entry, dt)
}

func (s *sceneSettings) render() {
	genericRender(&s.entry)
}

func (s *sceneSettings) drawHintBar() {
<<<<<<< HEAD
	cb := s.children[s.ptr].callbackOK
	HintBar(&Props{},
		Hint(&Props{Hidden: !state.Global.CoreRunning}, "key-p", "RESUME"),
		Hint(&Props{}, "key-up-down", "NAVIGATE"),
		Hint(&Props{}, "key-z", "BACK"),
		Hint(&Props{Hidden: cb == nil}, "key-x", "SET"),
		Hint(&Props{Hidden: cb != nil}, "key-left-right", "SET"),
	)()
=======
	w, h := vid.Window.GetFramebufferSize()
	vid.DrawRect(0, float32(h)-70*menu.ratio, float32(w), 70*menu.ratio, 0, video.Color{R: 0.75, G: 0.75, B: 0.75, A: 1})

	_, upDown, leftRight, a, b, _, _, _, _, guide := hintIcons()

	var stack float32
	list := menu.stack[len(menu.stack)-1].Entry()
	if state.Global.CoreRunning {
		stackHint(&stack, guide, "RESUME", h)
	}
	stackHint(&stack, upDown, "NAVIGATE", h)
	stackHint(&stack, b, "BACK", h)
	if list.children[list.ptr].callbackOK != nil {
		stackHint(&stack, a, "SET", h)
	} else {
		stackHint(&stack, leftRight, "SET", h)
	}
>>>>>>> 3151f960
}<|MERGE_RESOLUTION|>--- conflicted
+++ resolved
@@ -269,32 +269,13 @@
 }
 
 func (s *sceneSettings) drawHintBar() {
-<<<<<<< HEAD
 	cb := s.children[s.ptr].callbackOK
+	_, upDown, leftRight, a, b, _, _, _, _, guide := hintIcons()
 	HintBar(&Props{},
-		Hint(&Props{Hidden: !state.Global.CoreRunning}, "key-p", "RESUME"),
-		Hint(&Props{}, "key-up-down", "NAVIGATE"),
-		Hint(&Props{}, "key-z", "BACK"),
-		Hint(&Props{Hidden: cb == nil}, "key-x", "SET"),
-		Hint(&Props{Hidden: cb != nil}, "key-left-right", "SET"),
+		Hint(&Props{Hidden: !state.Global.CoreRunning}, guide, "RESUME"),
+		Hint(&Props{}, upDown, "NAVIGATE"),
+		Hint(&Props{}, b, "BACK"),
+		Hint(&Props{Hidden: cb == nil}, a, "SET"),
+		Hint(&Props{Hidden: cb != nil}, leftRight, "SET"),
 	)()
-=======
-	w, h := vid.Window.GetFramebufferSize()
-	vid.DrawRect(0, float32(h)-70*menu.ratio, float32(w), 70*menu.ratio, 0, video.Color{R: 0.75, G: 0.75, B: 0.75, A: 1})
-
-	_, upDown, leftRight, a, b, _, _, _, _, guide := hintIcons()
-
-	var stack float32
-	list := menu.stack[len(menu.stack)-1].Entry()
-	if state.Global.CoreRunning {
-		stackHint(&stack, guide, "RESUME", h)
-	}
-	stackHint(&stack, upDown, "NAVIGATE", h)
-	stackHint(&stack, b, "BACK", h)
-	if list.children[list.ptr].callbackOK != nil {
-		stackHint(&stack, a, "SET", h)
-	} else {
-		stackHint(&stack, leftRight, "SET", h)
-	}
->>>>>>> 3151f960
 }