--- conflicted
+++ resolved
@@ -260,13 +260,7 @@
 }
 
 func (s *sceneSettings) drawHintBar() {
-<<<<<<< HEAD
 	cb := s.children[s.ptr].callbackOK
-=======
-	w, h := vid.Window.GetFramebufferSize()
-	vid.DrawRect(0, float32(h)-70*menu.ratio, float32(w), 70*menu.ratio, 0, lightGrey)
-
->>>>>>> 4bdef5b1
 	_, upDown, leftRight, a, b, _, _, _, _, guide := hintIcons()
 	HintBar(&Props{},
 		Hint(&Props{Hidden: !state.Global.CoreRunning}, guide, "RESUME"),
