--- conflicted
+++ resolved
@@ -210,12 +210,6 @@
 }
 
 func (s *scenePlaylist) drawHintBar() {
-<<<<<<< HEAD
-=======
-	w, h := vid.Window.GetFramebufferSize()
-	vid.DrawRect(0, float32(h)-70*menu.ratio, float32(w), 70*menu.ratio, 0, lightGrey)
-
->>>>>>> 4bdef5b1
 	_, upDown, _, a, b, _, _, _, _, guide := hintIcons()
 	HintBar(&Props{},
 		Hint(&Props{Hidden: !state.Global.CoreRunning}, guide, "RESUME"),
