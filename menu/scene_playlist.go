--- conflicted
+++ resolved
@@ -216,25 +216,11 @@
 }
 
 func (s *scenePlaylist) drawHintBar() {
-<<<<<<< HEAD
+	_, upDown, _, a, b, _, _, _, _, guide := hintIcons()
 	HintBar(&Props{},
-		Hint(&Props{Hidden: !state.Global.CoreRunning}, "key-p", "RESUME"),
-		Hint(&Props{}, "key-up-down", "NAVIGATE"),
-		Hint(&Props{}, "key-z", "BACK"),
-		Hint(&Props{}, "key-x", "RUN"),
+		Hint(&Props{Hidden: !state.Global.CoreRunning}, guide, "RESUME"),
+		Hint(&Props{}, upDown, "NAVIGATE"),
+		Hint(&Props{}, b, "BACK"),
+		Hint(&Props{}, a, "RUN"),
 	)()
-=======
-	w, h := vid.Window.GetFramebufferSize()
-	vid.DrawRect(0, float32(h)-70*menu.ratio, float32(w), 70*menu.ratio, 0, video.Color{R: 0.75, G: 0.75, B: 0.75, A: 1})
-
-	_, upDown, _, a, b, _, _, _, _, guide := hintIcons()
-
-	var stack float32
-	if state.Global.CoreRunning {
-		stackHint(&stack, guide, "RESUME", h)
-	}
-	stackHint(&stack, upDown, "NAVIGATE", h)
-	stackHint(&stack, b, "BACK", h)
-	stackHint(&stack, a, "RUN", h)
->>>>>>> 3151f960
 }