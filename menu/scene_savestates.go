package menu

import (
	"path/filepath"
	"sort"
	"strings"

	ntf "github.com/libretro/ludo/notifications"
	"github.com/libretro/ludo/savestates"
	"github.com/libretro/ludo/settings"
	"github.com/libretro/ludo/state"
	"github.com/libretro/ludo/utils"
	"github.com/libretro/ludo/video"
)

type sceneSavestates struct {
	entry
}

func buildSavestates() Scene {
	var list sceneSavestates
	list.label = "Savestates"

	list.children = append(list.children, entry{
		label: "Save State",
		icon:  "savestate",
		callbackOK: func() {
			name := utils.DatedName(state.Global.GamePath)
			err := vid.TakeScreenshot(name)
			if err != nil {
				ntf.DisplayAndLog(ntf.Error, "Menu", err.Error())
			}
			err = savestates.Save(name)
			if err != nil {
				ntf.DisplayAndLog(ntf.Error, "Menu", err.Error())
			} else {
				menu.stack[len(menu.stack)-1] = buildSavestates()
				menu.tweens.FastForward()
				ntf.DisplayAndLog(ntf.Success, "Menu", "State saved.")
			}
		},
	})

	gameName := utils.FileName(state.Global.GamePath)
	paths, _ := filepath.Glob(settings.Current.SavestatesDirectory + "/" + gameName + "@*.state")
	sort.Sort(sort.Reverse(sort.StringSlice(paths)))
	for _, path := range paths {
		path := path
		date := strings.Replace(utils.FileName(path), gameName+"@", "", 1)
		list.children = append(list.children, entry{
			label: "Load " + date,
			icon:  "loadstate",
			path:  path,
			callbackOK: func() {
				err := savestates.Load(path)
				if err != nil {
					ntf.DisplayAndLog(ntf.Error, "Menu", err.Error())
				} else {
					state.Global.MenuActive = false

					ntf.DisplayAndLog(ntf.Success, "Menu", "State loaded.")
				}
			},
		})
	}

	list.segueMount()

	return &list
}

func (s *sceneSavestates) Entry() *entry {
	return &s.entry
}

func (s *sceneSavestates) segueMount() {
	genericSegueMount(&s.entry)
}

func (s *sceneSavestates) segueNext() {
	genericSegueNext(&s.entry)
}

func (s *sceneSavestates) segueBack() {
	genericAnimate(&s.entry)
}

func (s *sceneSavestates) update(dt float32) {
	genericInput(&s.entry, dt)
}

// Override rendering
func (s *sceneSavestates) render() {
	list := &s.entry

	_, h := vid.Window.GetFramebufferSize()

	thumbnailDrawCursor(list)

	for i, e := range list.children {
		if e.yp < -0.1 || e.yp > 1.1 {
			continue
		}

		fontOffset := 64 * 0.7 * menu.ratio * 0.3

		color := video.Color{R: 0, G: 0, B: 0, A: e.iconAlpha}
		if state.Global.CoreRunning {
			color = video.Color{R: 1, G: 1, B: 1, A: e.iconAlpha}
		}

		if e.labelAlpha > 0 {
			drawSavestateThumbnail(
				list, i,
				filepath.Join(settings.Current.ScreenshotsDirectory, utils.FileName(e.path)+".png"),
				680*menu.ratio-85*e.scale*menu.ratio,
				float32(h)*e.yp-14*menu.ratio-64*e.scale*menu.ratio+fontOffset,
				170*menu.ratio, 128*menu.ratio,
				e.scale, video.Color{R: 1, G: 1, B: 1, A: e.iconAlpha},
			)
			vid.DrawBorder(
				680*menu.ratio-85*e.scale*menu.ratio,
				float32(h)*e.yp-14*menu.ratio-64*e.scale*menu.ratio+fontOffset,
				170*menu.ratio*e.scale, 128*menu.ratio*e.scale, 0.02/e.scale,
				video.Color{R: color.R, G: color.G, B: color.B, A: e.iconAlpha})
			if i == 0 {
				vid.DrawImage(menu.icons["savestate"],
					680*menu.ratio-25*e.scale*menu.ratio,
					float32(h)*e.yp-14*menu.ratio-25*e.scale*menu.ratio+fontOffset,
					50*menu.ratio, 50*menu.ratio,
					e.scale, video.Color{R: 1, G: 1, B: 1, A: e.iconAlpha})
			}

			vid.Font.SetColor(color.R, color.G, color.B, e.labelAlpha)
			vid.Font.Printf(
				840*menu.ratio,
				float32(h)*e.yp+fontOffset,
				0.5*menu.ratio, e.label)
		}
	}
}

func (s *sceneSavestates) drawHintBar() {
	ptr := menu.stack[len(menu.stack)-1].Entry().ptr
<<<<<<< HEAD
	HintBar(&Props{},
		Hint(&Props{Hidden: !state.Global.CoreRunning}, "key-p", "RESUME"),
		Hint(&Props{}, "key-up-down", "NAVIGATE"),
		Hint(&Props{}, "key-z", "BACK"),
		Hint(&Props{Hidden: ptr != 0}, "key-x", "SAVE"),
		Hint(&Props{Hidden: ptr == 0}, "key-x", "LOAD"),
	)()
=======

	_, upDown, _, a, b, _, _, _, _, guide := hintIcons()

	var stack float32
	if state.Global.CoreRunning {
		stackHint(&stack, guide, "RESUME", h)
	}
	stackHint(&stack, upDown, "NAVIGATE", h)
	stackHint(&stack, b, "BACK", h)
	if ptr == 0 {
		stackHint(&stack, a, "SAVE", h)
	} else {
		stackHint(&stack, a, "LOAD", h)
	}
>>>>>>> 3151f960
}<|MERGE_RESOLUTION|>--- conflicted
+++ resolved
@@ -142,28 +142,12 @@
 
 func (s *sceneSavestates) drawHintBar() {
 	ptr := menu.stack[len(menu.stack)-1].Entry().ptr
-<<<<<<< HEAD
+	_, upDown, _, a, b, _, _, _, _, guide := hintIcons()
 	HintBar(&Props{},
-		Hint(&Props{Hidden: !state.Global.CoreRunning}, "key-p", "RESUME"),
-		Hint(&Props{}, "key-up-down", "NAVIGATE"),
-		Hint(&Props{}, "key-z", "BACK"),
-		Hint(&Props{Hidden: ptr != 0}, "key-x", "SAVE"),
-		Hint(&Props{Hidden: ptr == 0}, "key-x", "LOAD"),
+		Hint(&Props{Hidden: !state.Global.CoreRunning}, guide, "RESUME"),
+		Hint(&Props{}, upDown, "NAVIGATE"),
+		Hint(&Props{}, b, "BACK"),
+		Hint(&Props{Hidden: ptr != 0}, a, "SAVE"),
+		Hint(&Props{Hidden: ptr == 0}, a, "LOAD"),
 	)()
-=======
-
-	_, upDown, _, a, b, _, _, _, _, guide := hintIcons()
-
-	var stack float32
-	if state.Global.CoreRunning {
-		stackHint(&stack, guide, "RESUME", h)
-	}
-	stackHint(&stack, upDown, "NAVIGATE", h)
-	stackHint(&stack, b, "BACK", h)
-	if ptr == 0 {
-		stackHint(&stack, a, "SAVE", h)
-	} else {
-		stackHint(&stack, a, "LOAD", h)
-	}
->>>>>>> 3151f960
 }