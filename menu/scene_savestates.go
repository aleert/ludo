package menu

import (
	"path/filepath"
	"sort"
	"strings"

	ntf "github.com/libretro/ludo/notifications"
	"github.com/libretro/ludo/savestates"
	"github.com/libretro/ludo/settings"
	"github.com/libretro/ludo/state"
	"github.com/libretro/ludo/utils"
)

type sceneSavestates struct {
	entry
}

func buildSavestates() Scene {
	var list sceneSavestates
	list.label = "Savestates"

	list.children = append(list.children, entry{
		label: "Save State",
		icon:  "savestate",
		callbackOK: func() {
			name := utils.DatedName(state.Global.GamePath)
			err := vid.TakeScreenshot(name)
			if err != nil {
				ntf.DisplayAndLog(ntf.Error, "Menu", err.Error())
			}
			err = savestates.Save(name)
			if err != nil {
				ntf.DisplayAndLog(ntf.Error, "Menu", err.Error())
			} else {
				menu.stack[len(menu.stack)-1] = buildSavestates()
				menu.tweens.FastForward()
				ntf.DisplayAndLog(ntf.Success, "Menu", "State saved.")
			}
		},
	})

	gameName := utils.FileName(state.Global.GamePath)
	paths, _ := filepath.Glob(settings.Current.SavestatesDirectory + "/" + gameName + "@*.state")
	sort.Sort(sort.Reverse(sort.StringSlice(paths)))
	for _, path := range paths {
		path := path
		date := strings.Replace(utils.FileName(path), gameName+"@", "", 1)
		list.children = append(list.children, entry{
			label: "Load " + date,
			icon:  "loadstate",
			path:  path,
			callbackOK: func() {
				err := savestates.Load(path)
				if err != nil {
					ntf.DisplayAndLog(ntf.Error, "Menu", err.Error())
				} else {
					state.Global.MenuActive = false

					ntf.DisplayAndLog(ntf.Success, "Menu", "State loaded.")
				}
			},
		})
	}

	list.segueMount()

	return &list
}

func (s *sceneSavestates) Entry() *entry {
	return &s.entry
}

func (s *sceneSavestates) segueMount() {
	genericSegueMount(&s.entry)
}

func (s *sceneSavestates) segueNext() {
	genericSegueNext(&s.entry)
}

func (s *sceneSavestates) segueBack() {
	genericAnimate(&s.entry)
}

func (s *sceneSavestates) update(dt float32) {
	genericInput(&s.entry, dt)
}

// Override rendering
func (s *sceneSavestates) render() {
	list := &s.entry

	_, h := vid.Window.GetFramebufferSize()

	thumbnailDrawCursor(list)

	for i, e := range list.children {
		if e.yp < -0.1 || e.yp > 1.1 {
			continue
		}

		fontOffset := 64 * 0.7 * menu.ratio * 0.3

		if e.labelAlpha > 0 {
			drawSavestateThumbnail(
				list, i,
				filepath.Join(settings.Current.ScreenshotsDirectory, utils.FileName(e.path)+".png"),
				680*menu.ratio-85*e.scale*menu.ratio,
				float32(h)*e.yp-14*menu.ratio-64*e.scale*menu.ratio+fontOffset,
				170*menu.ratio, 128*menu.ratio,
				e.scale, textColor.Alpha(e.iconAlpha),
			)
			vid.DrawBorder(
				680*menu.ratio-85*e.scale*menu.ratio,
				float32(h)*e.yp-14*menu.ratio-64*e.scale*menu.ratio+fontOffset,
				170*menu.ratio*e.scale, 128*menu.ratio*e.scale, 0.02/e.scale,
				textColor.Alpha(e.iconAlpha))
			if i == 0 {
				vid.DrawImage(menu.icons["savestate"],
					680*menu.ratio-25*e.scale*menu.ratio,
					float32(h)*e.yp-14*menu.ratio-25*e.scale*menu.ratio+fontOffset,
					50*menu.ratio, 50*menu.ratio,
					e.scale, textColor.Alpha(e.iconAlpha))
			}

			vid.Font.SetColor(textColor.Alpha(e.labelAlpha))
			vid.Font.Printf(
				840*menu.ratio,
				float32(h)*e.yp+fontOffset,
				0.5*menu.ratio, e.label)
		}
	}
}

func (s *sceneSavestates) drawHintBar() {
<<<<<<< HEAD
=======
	w, h := vid.Window.GetFramebufferSize()
	vid.DrawRect(0, float32(h)-70*menu.ratio, float32(w), 70*menu.ratio, 0, lightGrey)

>>>>>>> 4bdef5b1
	ptr := menu.stack[len(menu.stack)-1].Entry().ptr
	_, upDown, _, a, b, _, _, _, _, guide := hintIcons()
	HintBar(&Props{},
		Hint(&Props{Hidden: !state.Global.CoreRunning}, guide, "RESUME"),
		Hint(&Props{}, upDown, "NAVIGATE"),
		Hint(&Props{}, b, "BACK"),
		Hint(&Props{Hidden: ptr != 0}, a, "SAVE"),
		Hint(&Props{Hidden: ptr == 0}, a, "LOAD"),
	)()
}<|MERGE_RESOLUTION|>--- conflicted
+++ resolved
@@ -135,12 +135,6 @@
 }
 
 func (s *sceneSavestates) drawHintBar() {
-<<<<<<< HEAD
-=======
-	w, h := vid.Window.GetFramebufferSize()
-	vid.DrawRect(0, float32(h)-70*menu.ratio, float32(w), 70*menu.ratio, 0, lightGrey)
-
->>>>>>> 4bdef5b1
 	ptr := menu.stack[len(menu.stack)-1].Entry().ptr
 	_, upDown, _, a, b, _, _, _, _, guide := hintIcons()
 	HintBar(&Props{},
