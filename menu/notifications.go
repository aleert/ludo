package menu

import (
	ntf "github.com/libretro/ludo/notifications"
	"github.com/libretro/ludo/video"
)

var severityFgColor = map[ntf.Severity]video.Color{
	ntf.Error:   lightDanger,
	ntf.Warning: lightWarning,
	ntf.Success: lightSuccess,
	ntf.Info:    lightInfo,
}

var severityBgColor = map[ntf.Severity]video.Color{
	ntf.Error:   darkDanger,
	ntf.Warning: darkWarning,
	ntf.Success: darkSuccess,
	ntf.Info:    darkInfo,
}

// RenderNotifications draws the list of notification messages on the viewport
func (m *Menu) RenderNotifications() {
	fbw, fbh := vid.Window.GetFramebufferSize()
	vid.Font.UpdateResolution(fbw, fbh)
	stack := float32(0)
	for _, n := range ntf.List() {
<<<<<<< HEAD
		offset := minf32(n.Duration*4, 1) * 80
		lw := vid.Font.Width(0.4*menu.ratio, n.Message)

		Toast(&Props{
			X:            25 * menu.ratio,
			Y:            (stack + offset - 80 + 25) * menu.ratio,
			Width:        lw + 70*menu.ratio + 20*menu.ratio,
			Height:       70 * menu.ratio,
			BorderRadius: 0.25,
		}, n)()

		stack += offset
=======
		fading := n.Duration * 4
		if fading > 1 {
			fading = 1
		}
		offset := fading*h - h
		lw := vid.Font.Width(0.5*m.ratio, n.Message)
		fg := severityFgColor[n.Severity]
		bg := severityBgColor[n.Severity]
		vid.DrawRect(
			25*m.ratio,
			(stack+offset-46)*m.ratio,
			lw+40*m.ratio,
			70*m.ratio,
			0.25,
			bg.Alpha(fading),
		)
		vid.Font.SetColor(fg.Alpha(fading))
		vid.Font.Printf(
			45*m.ratio,
			(stack+offset)*m.ratio,
			0.5*m.ratio,
			n.Message,
		)
		stack += h + offset
>>>>>>> 4bdef5b1
	}
}

// Toast can render a notification
func Toast(props *Props, n *ntf.Notification) func() {
	fg := severityFgColor[n.Severity]
	bg := severityBgColor[n.Severity]
	alpha := minf32(n.Duration*4, 1)
	props.Color = video.Color{R: float32(bg.R), G: float32(bg.G), B: float32(bg.B), A: alpha}

	return HBox(props,
		Image(&Props{
			Width:  props.Height,
			Height: props.Height,
			Scale:  1,
			Color:  video.Color{R: float32(fg.R), G: float32(fg.G), B: float32(fg.B), A: alpha},
		}, menu.icons["core-infos"]),
		Label(&Props{
			Height: props.Height,
			Scale:  0.4 * menu.ratio,
			Color:  video.Color{R: float32(fg.R), G: float32(fg.G), B: float32(fg.B), A: alpha},
		}, n.Message),
	)
}<|MERGE_RESOLUTION|>--- conflicted
+++ resolved
@@ -25,7 +25,6 @@
 	vid.Font.UpdateResolution(fbw, fbh)
 	stack := float32(0)
 	for _, n := range ntf.List() {
-<<<<<<< HEAD
 		offset := minf32(n.Duration*4, 1) * 80
 		lw := vid.Font.Width(0.4*menu.ratio, n.Message)
 
@@ -38,53 +37,27 @@
 		}, n)()
 
 		stack += offset
-=======
-		fading := n.Duration * 4
-		if fading > 1 {
-			fading = 1
-		}
-		offset := fading*h - h
-		lw := vid.Font.Width(0.5*m.ratio, n.Message)
-		fg := severityFgColor[n.Severity]
-		bg := severityBgColor[n.Severity]
-		vid.DrawRect(
-			25*m.ratio,
-			(stack+offset-46)*m.ratio,
-			lw+40*m.ratio,
-			70*m.ratio,
-			0.25,
-			bg.Alpha(fading),
-		)
-		vid.Font.SetColor(fg.Alpha(fading))
-		vid.Font.Printf(
-			45*m.ratio,
-			(stack+offset)*m.ratio,
-			0.5*m.ratio,
-			n.Message,
-		)
-		stack += h + offset
->>>>>>> 4bdef5b1
 	}
 }
 
 // Toast can render a notification
 func Toast(props *Props, n *ntf.Notification) func() {
-	fg := severityFgColor[n.Severity]
-	bg := severityBgColor[n.Severity]
 	alpha := minf32(n.Duration*4, 1)
-	props.Color = video.Color{R: float32(bg.R), G: float32(bg.G), B: float32(bg.B), A: alpha}
+	fg := severityFgColor[n.Severity].Alpha(alpha)
+	bg := severityBgColor[n.Severity].Alpha(alpha)
+	props.Color = bg
 
 	return HBox(props,
 		Image(&Props{
 			Width:  props.Height,
 			Height: props.Height,
 			Scale:  1,
-			Color:  video.Color{R: float32(fg.R), G: float32(fg.G), B: float32(fg.B), A: alpha},
+			Color:  fg,
 		}, menu.icons["core-infos"]),
 		Label(&Props{
 			Height: props.Height,
 			Scale:  0.4 * menu.ratio,
-			Color:  video.Color{R: float32(fg.R), G: float32(fg.G), B: float32(fg.B), A: alpha},
+			Color:  fg,
 		}, n.Message),
 	)
 }