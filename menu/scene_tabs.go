--- conflicted
+++ resolved
@@ -189,11 +189,7 @@
 	for i := range tabs.children {
 		e := &tabs.children[i]
 
-<<<<<<< HEAD
-		var labelAlpha, iconAlpha, scale, width float32
-=======
 		var labelAlpha, scale, width float32
->>>>>>> 3151f960
 		if i == tabs.ptr {
 			labelAlpha = 1
 			scale = 0.75
@@ -260,7 +256,6 @@
 	}
 }
 
-<<<<<<< HEAD
 // Tab is a widget that draws the homepage hexagon plus title
 func Tab(props *Props, i int, e entry) func() {
 	c := colorful.Hcl(float64(i)*20, 0.5, 0.5)
@@ -298,68 +293,27 @@
 	)
 }
 
-=======
->>>>>>> 3151f960
 func (tabs sceneTabs) render() {
 	_, h := vid.Window.GetFramebufferSize()
 
 	var children []func()
 	for i, e := range tabs.children {
-<<<<<<< HEAD
 		children = append(children, Tab(&Props{
 			Y:     float32(h) / 2,
 			Width: e.width*menu.ratio + e.margin*menu.ratio,
 		}, i, e))
-=======
-
-		c := colorful.Hcl(float64(i)*20, 0.5, 0.5)
-
-		x := -menu.scroll*menu.ratio + stackWidth + e.width/2*menu.ratio
-
-		stackWidth += e.width*menu.ratio + e.margin*menu.ratio
-
-		if e.labelAlpha > 0 {
-			vid.Font.SetColor(float32(c.R), float32(c.B), float32(c.G), e.labelAlpha)
-			lw := vid.Font.Width(0.5*menu.ratio, e.label)
-			vid.Font.Printf(x-lw/2, float32(int(float32(h)/2+250*menu.ratio)), 0.5*menu.ratio, e.label)
-			lw = vid.Font.Width(0.4*menu.ratio, e.subLabel)
-			vid.Font.Printf(x-lw/2, float32(int(float32(h)/2+330*menu.ratio)), 0.4*menu.ratio, e.subLabel)
-		}
-
-		vid.DrawImage(menu.icons["hexagon"],
-			x-220*e.scale*menu.ratio, float32(h)/2-220*e.scale*menu.ratio,
-			440*menu.ratio, 440*menu.ratio, e.scale, video.Color{R: float32(c.R), G: float32(c.B), B: float32(c.G), A: e.iconAlpha})
-
-		vid.DrawImage(menu.icons[e.icon],
-			x-128*e.scale*menu.ratio, float32(h)/2-128*e.scale*menu.ratio,
-			256*menu.ratio, 256*menu.ratio, e.scale, video.Color{R: 1, G: 1, B: 1, A: e.iconAlpha})
->>>>>>> 3151f960
-	}
-
-<<<<<<< HEAD
+	}
+
 	HBox(&Props{
 		X: 710*menu.ratio - menu.scroll*menu.ratio,
 	}, children...)()
 }
 
 func (tabs sceneTabs) drawHintBar() {
+	_, _, leftRight, a, _, _, _, _, _, guide := hintIcons()
 	HintBar(&Props{},
-		Hint(&Props{Hidden: !state.Global.CoreRunning}, "key-p", "RESUME"),
-		Hint(&Props{}, "key-left-right", "NAVIGATE"),
-		Hint(&Props{}, "key-x", "OPEN"),
+		Hint(&Props{Hidden: !state.Global.CoreRunning}, guide, "RESUME"),
+		Hint(&Props{}, leftRight, "NAVIGATE"),
+		Hint(&Props{}, a, "OPEN"),
 	)()
-=======
-func (tabs sceneTabs) drawHintBar() {
-	w, h := vid.Window.GetFramebufferSize()
-	vid.DrawRect(0, float32(h)-70*menu.ratio, float32(w), 70*menu.ratio, 0, video.Color{R: 0.75, G: 0.75, B: 0.75, A: 1})
-
-	_, _, leftRight, a, _, _, _, _, _, guide := hintIcons()
-
-	var stack float32
-	if state.Global.CoreRunning {
-		stackHint(&stack, guide, "RESUME", h)
-	}
-	stackHint(&stack, leftRight, "NAVIGATE", h)
-	stackHint(&stack, a, "OPEN", h)
->>>>>>> 3151f960
 }