--- conflicted
+++ resolved
@@ -85,23 +85,10 @@
 }
 
 func (s *sceneWiFi) drawHintBar() {
-<<<<<<< HEAD
+	_, upDown, _, a, b, _, _, _, _, _ := hintIcons()
 	HintBar(&Props{},
-		Hint(&Props{}, "key-up-down", "NAVIGATE"),
-		Hint(&Props{}, "key-x", "BACK"),
-		Hint(&Props{Hidden: s.children[0].callbackOK == nil}, "key-x", "CONNECT"),
+		Hint(&Props{}, upDown, "NAVIGATE"),
+		Hint(&Props{}, b, "BACK"),
+		Hint(&Props{Hidden: s.children[0].callbackOK == nil}, a, "CONNECT"),
 	)()
-=======
-	w, h := vid.Window.GetFramebufferSize()
-	vid.DrawRect(0, float32(h)-70*menu.ratio, float32(w), 70*menu.ratio, 0, video.Color{R: 0.75, G: 0.75, B: 0.75, A: 1})
-
-	_, upDown, _, a, b, _, _, _, _, _ := hintIcons()
-
-	var stack float32
-	stackHint(&stack, upDown, "NAVIGATE", h)
-	stackHint(&stack, b, "BACK", h)
-	if s.children[0].callbackOK != nil {
-		stackHint(&stack, a, "CONNECT", h)
-	}
->>>>>>> 3151f960
 }