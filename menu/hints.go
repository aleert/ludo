--- conflicted
+++ resolved
@@ -5,7 +5,6 @@
 	"github.com/libretro/ludo/input"
 )
 
-<<<<<<< HEAD
 // HintBar is the bar showing at the bottom of the screen
 func HintBar(props *Props, children ...func()) func() {
 	w, h := vid.Window.GetFramebufferSize()
@@ -13,7 +12,7 @@
 		Y:      float32(h) - 70*menu.ratio,
 		Width:  float32(w),
 		Height: 70 * menu.ratio,
-		Color:  video.Color{R: 0.75, G: 0.75, B: 0.75, A: 1},
+		Color:  lightGrey,
 		Hidden: props.Hidden,
 	},
 		children...,
@@ -22,7 +21,7 @@
 
 // Hint is a widget combining an icon and a label
 func Hint(props *Props, icon uint32, title string) func() {
-	darkGrey := video.Color{R: 0.25, G: 0.25, B: 0.25, A: 1}
+	darkGrey := darkGrey
 	return HBox(props,
 		Box(&Props{Width: 15}),
 		Image(&Props{
@@ -38,16 +37,6 @@
 		}, title),
 		Box(&Props{Width: 15}),
 	)
-=======
-// Used to easily compose different hint bars based on the context.
-func stackHint(stack *float32, icon uint32, label string, h int) {
-	vid.Font.SetColor(darkGrey)
-	*stack += 30 * menu.ratio
-	vid.DrawImage(icon, *stack, float32(h)-70*menu.ratio, 70*menu.ratio, 70*menu.ratio, 1.0, darkGrey)
-	*stack += 70 * menu.ratio
-	vid.Font.Printf(*stack, float32(h)-23*menu.ratio, 0.4*menu.ratio, label)
-	*stack += vid.Font.Width(0.4*menu.ratio, label)
->>>>>>> 4bdef5b1
 }
 
 func hintIcons() (arrows, upDown, leftRight, a, b, x, y, start, slct, guide uint32) {
