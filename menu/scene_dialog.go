--- conflicted
+++ resolved
@@ -52,13 +52,14 @@
 	fw := float32(w)
 	fh := float32(h)
 
-<<<<<<< HEAD
 	width := 1000 * menu.ratio
 	height := 400 * menu.ratio
 
 	white := video.Color{R: 1, G: 1, B: 1, A: 1}
 	black := video.Color{R: 0, G: 0, B: 0, A: 1}
 	warningTitle := video.Color{R: 0.8, G: 0.4, B: 0.1, A: 1}
+
+	_, _, _, a, b, _, _, _, _, _ := hintIcons()
 
 	// Background
 	Box(&Props{Width: fw, Height: fh, Color: video.Color{R: 0, G: 0, B: 0, A: 0.85}},
@@ -94,66 +95,12 @@
 			Box(&Props{Height: 40 * menu.ratio}),
 			Box(&Props{},
 				// The NO Hint
-				Hint(&Props{}, "key-z", "NO"),
+				Hint(&Props{}, b, "NO"),
 				// The YES Hint
-				Hint(&Props{X: width - 175*menu.ratio}, "key-x", "YES"),
+				Hint(&Props{X: width - 175*menu.ratio}, a, "YES"),
 			),
 		),
 	)()
-=======
-	var width float32 = 1000
-	var height float32 = 400
-
-	vid.DrawRect(
-		fw/2-width/2*menu.ratio,
-		fh/2-height/2*menu.ratio,
-		width*menu.ratio,
-		height*menu.ratio,
-		0.05,
-		video.Color{R: 1, G: 1, B: 1, A: 1},
-	)
-
-	vid.Font.SetColor(0.8, 0.4, 0.1, 1)
-	msg1 := "A game is currently running."
-	lw1 := vid.Font.Width(0.7*menu.ratio, msg1)
-	vid.Font.Printf(fw/2-lw1/2, fh/2-120*menu.ratio+20*menu.ratio, 0.7*menu.ratio, msg1)
-	vid.Font.SetColor(0, 0, 0, 1)
-	msg2 := "If you have not saved yet, your progress will be lost."
-	lw2 := vid.Font.Width(0.5*menu.ratio, msg2)
-	vid.Font.Printf(fw/2-lw2/2, fh/2-30*menu.ratio+20*menu.ratio, 0.5*menu.ratio, msg2)
-	msg3 := "Do you want to exit Ludo anyway?"
-	lw3 := vid.Font.Width(0.5*menu.ratio, msg3)
-	vid.Font.Printf(fw/2-lw3/2, fh/2+30*menu.ratio+20*menu.ratio, 0.5*menu.ratio, msg3)
-
-	c := video.Color{R: 0.25, G: 0.25, B: 0.25, A: 1}
-	vid.Font.SetColor(0.25, 0.25, 0.25, 1.0)
-
-	var margin float32 = 15
-
-	_, _, _, a, b, _, _, _, _, _ := hintIcons()
-
-	vid.DrawImage(
-		b,
-		fw/2-width/2*menu.ratio+margin*menu.ratio,
-		fh/2+height/2*menu.ratio-70*menu.ratio-margin*menu.ratio,
-		70*menu.ratio, 70*menu.ratio, 1.0, c)
-	vid.Font.Printf(
-		fw/2-width/2*menu.ratio+margin*menu.ratio+70*menu.ratio,
-		fh/2+height/2*menu.ratio-23*menu.ratio-margin*menu.ratio,
-		0.4*menu.ratio,
-		"NO")
-
-	vid.DrawImage(
-		a,
-		fw/2+width/2*menu.ratio-150*menu.ratio-margin*menu.ratio,
-		fh/2+height/2*menu.ratio-70*menu.ratio-margin*menu.ratio,
-		70*menu.ratio, 70*menu.ratio, 1.0, c)
-	vid.Font.Printf(
-		fw/2+width/2*menu.ratio-150*menu.ratio-margin*menu.ratio+70*menu.ratio,
-		fh/2+height/2*menu.ratio-23*menu.ratio-margin*menu.ratio,
-		0.4*menu.ratio,
-		"YES")
->>>>>>> 3151f960
 }
 
 func (s *sceneDialog) drawHintBar() {
