package video

import (
	"fmt"
	"image"
	"image/draw"
	"io"
	"io/ioutil"
	"os"

	"github.com/go-gl/gl/v2.1/gl"
	"github.com/golang/freetype"
	"github.com/golang/freetype/truetype"
	"golang.org/x/image/font"
	"golang.org/x/image/math/fixed"
)

type character struct {
	x, y     int
	width    int // Glyph width
	height   int // Glyph height
	advance  int // Glyph advance
	bearingH int // Glyph bearing horizontal
	bearingV int // Glyph bearing vertical
}

// Direction represents the direction in which strings should be rendered.
type Direction uint8

// Known directions.
const (
	LeftToRight Direction = iota // E.g.: Latin
	RightToLeft                  // E.g.: Arabic
	TopToBottom                  // E.g.: Chinese
)

// A Font allows rendering of text to an OpenGL context.
type Font struct {
	fontChar    []*character
	vao         uint32
	vbo         uint32
	program     uint32
	textureID   uint32 // Holds the glyph texture id.
	color       Color
	atlasWidth  float32
	atlasHeight float32
}

type point [4]float32

func max(a, b float32) float32 {
	if a > b {
		return a
	}
	return b
}

// LoadTrueTypeFont builds a set of textures based on a ttf files gylphs
func LoadTrueTypeFont(program uint32, r io.Reader, scale int32, low, high rune, dir Direction) (*Font, error) {
	data, err := ioutil.ReadAll(r)
	if err != nil {
		return nil, err
	}

	// Read the truetype font.
	ttf, err := truetype.Parse(data)
	if err != nil {
		return nil, err
	}

	// Make Font stuct type
	f := new(Font)
	f.fontChar = make([]*character, 0, high-low+1)
	f.program = program    // Set shader program
	f.SetColor(1, 1, 1, 1) // Set default white

	// Create new face
	ttfFace := truetype.NewFace(ttf, &truetype.Options{
		Size:    float64(scale),
		DPI:     72,
		Hinting: font.HintingFull,
	})

	var lineHeight float32
	f.atlasWidth = 1024
	f.atlasHeight = 1024
	for ch := low; ch <= high; ch++ {
		gBnd, _, ok := ttfFace.GlyphBounds(ch)
		if !ok {
			return nil, fmt.Errorf("ttf face glyphBounds error")
		}
		gh := int32((gBnd.Max.Y - gBnd.Min.Y) >> 6)
		lineHeight = max(lineHeight, float32(gh))
	}

	// Create image to draw glyph
	fg, bg := image.White, image.Black
	rect := image.Rect(0, 0, int(f.atlasWidth), int(f.atlasHeight))
	rgba := image.NewRGBA(rect)
	draw.Draw(rgba, rgba.Bounds(), bg, image.Point{}, draw.Src)

	margin := 2
	x := margin
	y := margin

	// Make each gylph
	for ch := low; ch <= high; ch++ {
		char := new(character)

		gBnd, gAdv, ok := ttfFace.GlyphBounds(ch)
		if !ok {
			return nil, fmt.Errorf("ttf face glyphBounds error")
		}

		gh := int32((gBnd.Max.Y - gBnd.Min.Y) >> 6)
		gw := int32((gBnd.Max.X - gBnd.Min.X) >> 6)

		// If gylph has no dimensions set to a max value
		if gw == 0 || gh == 0 {
			gBnd = ttf.Bounds(fixed.Int26_6(scale))
			gw = int32((gBnd.Max.X - gBnd.Min.X) >> 6)
			gh = int32((gBnd.Max.Y - gBnd.Min.Y) >> 6)

			// Above can sometimes yield 0 for font smaller than 48pt, 1 is minimum
			if gw == 0 || gh == 0 {
				gw = 1
				gh = 1
			}
		}

		// The glyph's ascent and descent equal -bounds.Min.Y and +bounds.Max.Y.
		gAscent := int(-gBnd.Min.Y) >> 6
		gdescent := int(gBnd.Max.Y) >> 6

		// Set w,h and adv, bearing V and bearing H in char
		char.x = x
		char.y = y
		char.width = int(gw)
		char.height = int(gh)
		char.advance = int(gAdv)
		char.bearingV = gdescent
		char.bearingH = (int(gBnd.Min.X) >> 6)

		clip := image.Rect(x, y, x+int(gw), y+int(gh))

		// Create a freetype context for drawing
		c := freetype.NewContext()
		c.SetDPI(72)
		c.SetFont(ttf)
		c.SetFontSize(float64(scale))
		c.SetClip(clip)
		c.SetDst(rgba)
		c.SetSrc(fg)
		c.SetHinting(font.HintingFull)

		// Set the glyph dot
		px := 0 - (int(gBnd.Min.X) >> 6) + x
		py := (gAscent) + y
		pt := freetype.Pt(px, py)

		x += int(gw) + margin
		if x+int(gw)+margin > int(f.atlasWidth) {
			x = 0
			y += int(lineHeight) + margin
		}

		// Draw the text from mask to image
		_, err = c.DrawString(string(ch), pt)
		if err != nil {
			return nil, err
		}

		// Add char to fontChar list
		f.fontChar = append(f.fontChar, char)
	}

	textureUniform := gl.GetUniformLocation(f.program, gl.Str("Texture\x00"))
	gl.Uniform1i(textureUniform, 0)

	// Configure VAO/VBO for texture quads
	genVertexArrays(1, &f.vao)
<<<<<<< HEAD
	bindVertexArray(f.vao)

	gl.GenBuffers(1, &f.vbo)
=======
	gl.GenBuffers(1, &f.vbo)
	bindVertexArray(f.vao)
>>>>>>> 5c4f6990
	gl.BindBuffer(gl.ARRAY_BUFFER, f.vbo)

	vertAttrib := uint32(gl.GetAttribLocation(f.program, gl.Str("vert\x00")))
	gl.EnableVertexAttribArray(vertAttrib)
	gl.VertexAttribPointer(vertAttrib, 2, gl.FLOAT, false, 4*4, gl.PtrOffset(0))

	texCoordAttrib := uint32(gl.GetAttribLocation(f.program, gl.Str("vertTexCoord\x00")))
	gl.EnableVertexAttribArray(texCoordAttrib)
	gl.VertexAttribPointer(texCoordAttrib, 2, gl.FLOAT, false, 4*4, gl.PtrOffset(2*4))

	// Generate texture
	gl.ActiveTexture(gl.TEXTURE0)
	gl.GenTextures(1, &f.textureID)
	gl.BindTexture(gl.TEXTURE_2D, f.textureID)
	gl.PixelStorei(gl.UNPACK_ALIGNMENT, 1)
	gl.TexParameteri(gl.TEXTURE_2D, gl.TEXTURE_MIN_FILTER, gl.LINEAR_MIPMAP_LINEAR)
	gl.TexParameteri(gl.TEXTURE_2D, gl.TEXTURE_MAG_FILTER, gl.LINEAR)
	gl.TexImage2D(gl.TEXTURE_2D, 0, gl.RGBA, int32(rgba.Rect.Dx()), int32(rgba.Rect.Dy()), 0, gl.RGBA, gl.UNSIGNED_BYTE, gl.Ptr(rgba.Pix))
	gl.GenerateMipmap(gl.TEXTURE_2D)

	gl.BindBuffer(gl.ARRAY_BUFFER, 0)
	bindVertexArray(0)

	return f, nil
}

// LoadFont loads the specified font at the given scale.
func LoadFont(file string, scale int32, windowWidth int, windowHeight int) (*Font, error) {
	fd, err := os.Open(file)
	if err != nil {
		return nil, err
	}
	defer fd.Close()

	// Configure the default font vertex and fragment shaders
	program, err := newProgram(fontVertexShader, fontFragmentShader)
	if err != nil {
		panic(err)
	}

	// Activate corresponding render state
	gl.UseProgram(program)

	// Set screen resolution
	gl.Uniform2f(gl.GetUniformLocation(program, gl.Str("resolution\x00")), float32(windowWidth), float32(windowHeight))

	return LoadTrueTypeFont(program, fd, scale, 32, 256, LeftToRight)
}

// SetColor allows you to set the text color to be used when you draw the text
func (f *Font) SetColor(red float32, green float32, blue float32, alpha float32) {
	f.color.R = red
	f.color.G = green
	f.color.B = blue
	f.color.A = alpha
}

// UpdateResolution passes the new framebuffer size to the font shader
func (f *Font) UpdateResolution(windowWidth int, windowHeight int) {
	gl.UseProgram(f.program)
	resUniform := gl.GetUniformLocation(f.program, gl.Str("resolution\x00"))
	gl.Uniform2f(resUniform, float32(windowWidth), float32(windowHeight))
	gl.UseProgram(0)
}

// Printf draws a string to the screen, takes a list of arguments like printf
func (f *Font) Printf(x, y float32, scale float32, fs string, argv ...interface{}) error {
	indices := []rune(fmt.Sprintf(fs, argv...))

	if len(indices) == 0 {
		return nil
	}

	lowChar := rune(32)

	var coords []point

	// Iterate through all characters in string
	for i := range indices {
		// Get rune
		runeIndex := indices[i]

		var ch *character
		// Skip runes that are not in font chacter range
		if int(runeIndex)-int(lowChar) > len(f.fontChar) || runeIndex < lowChar {
			// Print a ?
			ch = f.fontChar[int(rune('?'))-int(lowChar)]
		} else {
			// Find rune in fontChar list
			ch = f.fontChar[runeIndex-lowChar]
		}

		// Calculate position and size for current rune
		xpos := x + float32(ch.bearingH)*scale
		ypos := y - float32(ch.height-ch.bearingV)*scale
		w := float32(ch.width) * scale
		h := float32(ch.height) * scale

		// Set quad positions
		var x1 = xpos
		var x2 = xpos + w
		var y1 = ypos
		var y2 = ypos + h

		coords = append(coords, point{x1, y1, float32(ch.x) / f.atlasWidth, float32(ch.y) / f.atlasHeight})
		coords = append(coords, point{x2, y1, float32(ch.x+ch.width) / f.atlasWidth, float32(ch.y) / f.atlasHeight})
		coords = append(coords, point{x1, y2, float32(ch.x) / f.atlasWidth, float32(ch.y+ch.height) / f.atlasHeight})
		coords = append(coords, point{x2, y1, float32(ch.x+ch.width) / f.atlasWidth, float32(ch.y) / f.atlasHeight})
		coords = append(coords, point{x1, y2, float32(ch.x) / f.atlasWidth, float32(ch.y+ch.height) / f.atlasHeight})
		coords = append(coords, point{x2, y2, float32(ch.x+ch.width) / f.atlasWidth, float32(ch.y+ch.height) / f.atlasHeight})

		// Now advance cursors for next glyph (note that advance is number of 1/64 pixels)
		x += float32((ch.advance >> 6)) * scale // Bitshift by 6 to get value in pixels (2^6 = 64 (divide amount of 1/64th pixels by 64 to get amount of pixels))
	}

<<<<<<< HEAD
	gl.UseProgram(f.program)
	gl.Uniform4f(gl.GetUniformLocation(f.program, gl.Str("color\x00")), f.color.R, f.color.G, f.color.B, f.color.A)
	gl.Enable(gl.BLEND)
	gl.BlendFunc(gl.SRC_ALPHA, gl.ONE_MINUS_SRC_ALPHA)
=======
>>>>>>> 5c4f6990
	bindVertexArray(f.vao)
	gl.ActiveTexture(gl.TEXTURE0)
	gl.BindTexture(gl.TEXTURE_2D, f.textureID)
	gl.BindBuffer(gl.ARRAY_BUFFER, f.vbo)
	gl.BufferData(gl.ARRAY_BUFFER, len(coords)*16, gl.Ptr(coords), gl.DYNAMIC_DRAW)
	gl.DrawArrays(gl.TRIANGLES, 0, int32(len(coords)))
	bindVertexArray(0)
	gl.BindTexture(gl.TEXTURE_2D, 0)
	gl.UseProgram(0)
	gl.Disable(gl.BLEND)

	return nil
}

// Width returns the width of a piece of text in pixels
func (f *Font) Width(scale float32, fs string, argv ...interface{}) float32 {
	var width float32

	indices := []rune(fmt.Sprintf(fs, argv...))

	if len(indices) == 0 {
		return 0
	}

	lowChar := rune(32)

	// Iterate through all characters in string
	for i := range indices {

		// Get rune
		runeIndex := indices[i]

		// Skip runes that are not in font chacter range
		if int(runeIndex)-int(lowChar) > len(f.fontChar) || runeIndex < lowChar {
			fmt.Printf("%c %d\n", runeIndex, runeIndex)
			continue
		}

		// Find rune in fontChar list
		ch := f.fontChar[runeIndex-lowChar]

		// Now advance cursors for next glyph (note that advance is number of 1/64 pixels)
		width += float32((ch.advance >> 6)) * scale // Bitshift by 6 to get value in pixels (2^6 = 64 (divide amount of 1/64th pixels by 64 to get amount of pixels))

	}

	return width
}<|MERGE_RESOLUTION|>--- conflicted
+++ resolved
@@ -179,14 +179,9 @@
 
 	// Configure VAO/VBO for texture quads
 	genVertexArrays(1, &f.vao)
-<<<<<<< HEAD
 	bindVertexArray(f.vao)
 
 	gl.GenBuffers(1, &f.vbo)
-=======
-	gl.GenBuffers(1, &f.vbo)
-	bindVertexArray(f.vao)
->>>>>>> 5c4f6990
 	gl.BindBuffer(gl.ARRAY_BUFFER, f.vbo)
 
 	vertAttrib := uint32(gl.GetAttribLocation(f.program, gl.Str("vert\x00")))
@@ -302,13 +297,10 @@
 		x += float32((ch.advance >> 6)) * scale // Bitshift by 6 to get value in pixels (2^6 = 64 (divide amount of 1/64th pixels by 64 to get amount of pixels))
 	}
 
-<<<<<<< HEAD
 	gl.UseProgram(f.program)
 	gl.Uniform4f(gl.GetUniformLocation(f.program, gl.Str("color\x00")), f.color.R, f.color.G, f.color.B, f.color.A)
 	gl.Enable(gl.BLEND)
 	gl.BlendFunc(gl.SRC_ALPHA, gl.ONE_MINUS_SRC_ALPHA)
-=======
->>>>>>> 5c4f6990
 	bindVertexArray(f.vao)
 	gl.ActiveTexture(gl.TEXTURE0)
 	gl.BindTexture(gl.TEXTURE_2D, f.textureID)
