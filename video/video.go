--- conflicted
+++ resolved
@@ -39,23 +39,6 @@
 	Geom   libretro.GameGeometry
 	Font   *glfont.Font
 
-<<<<<<< HEAD
-	program        uint32 // current program used for the game quad
-	defaultProgram uint32 // default program used for the game quad
-	roundedProgram uint32 // program to draw rectangles with rounded corners
-	borderProgram  uint32 // program to draw rectangles borders
-	circleProgram  uint32 // program to draw textured circles
-	demulProgram   uint32 // program to draw premultiplied alpha images
-	vao            uint32
-	vbo            uint32
-	texID          uint32
-	pitch          int32
-	pixFmt         uint32
-	pixType        uint32
-	bpp            int32
-	fboID          uint32
-	rboID          uint32
-=======
 	program              uint32 // current program used for the game quad
 	defaultProgram       uint32 // default program used for the game quad
 	sharpBilinearProgram uint32 // sharp bilinear program used for the game quad
@@ -67,13 +50,14 @@
 	vao                  uint32
 	vbo                  uint32
 	texID                uint32
+	fboID                uint32
+	rboID                uint32
 
 	pitch         int32  // pitch set by the refresh callback
 	pixFmt        uint32 // format set by the environment callback
 	pixType       uint32
 	bpp           int32
 	width, height int32 // dimensions set by the refresh callback
->>>>>>> 0a7875a4
 }
 
 // Init instanciates the video package
@@ -445,14 +429,12 @@
 
 // Refresh the texture framebuffer
 func (video *Video) Refresh(data unsafe.Pointer, width int32, height int32, pitch int32) {
-<<<<<<< HEAD
 	gl.BindFramebuffer(gl.FRAMEBUFFER, 0)
-=======
+
 	video.width = width
 	video.height = height
 	video.pitch = pitch
 
->>>>>>> 0a7875a4
 	gl.BindTexture(gl.TEXTURE_2D, video.texID)
 	gl.TexImage2D(gl.TEXTURE_2D, 0, gl.RGBA8, width, height, 0, video.pixType, video.pixFmt, nil)
 	gl.PixelStorei(gl.UNPACK_ROW_LENGTH, video.pitch/video.bpp)
