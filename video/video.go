--- conflicted
+++ resolved
@@ -5,11 +5,6 @@
 
 import (
 	"log"
-<<<<<<< HEAD
-	"strconv"
-	"strings"
-=======
->>>>>>> 5c4f6990
 	"unsafe"
 
 	"github.com/go-gl/gl/v2.1/gl"
@@ -387,13 +382,9 @@
 	gl.UseProgram(video.program)
 	gl.Uniform2f(gl.GetUniformLocation(video.program, gl.Str("OutputSize\x00")), w, h)
 
-<<<<<<< HEAD
 	if state.Global.Core.HWRenderCallback != nil {
 		gl.UniformMatrix4fv(gl.GetUniformLocation(video.program, gl.Str("MVP\x00")), 1, false, &video.orthoMat[0])
 	}
-=======
-	bindVertexArray(video.vao)
->>>>>>> 5c4f6990
 
 	gl.ActiveTexture(gl.TEXTURE0)
 	gl.BindTexture(gl.TEXTURE_2D, video.texID)
