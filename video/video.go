// Package video takes care on the game display. It also creates the window
// using GLFW. It exports the Refresh callback used by the libretro
// implementation.
package video

import (
	"log"
	"runtime"
	"strconv"
	"strings"
	"unsafe"

	"github.com/go-gl/gl/all-core/gl"
	"github.com/go-gl/glfw/v3.3/glfw"
	"github.com/kivutar/glfont"
	"github.com/libretro/ludo/libretro"
	"github.com/libretro/ludo/settings"
	"github.com/libretro/ludo/state"
)

// WindowInterface lists all the methods from glfw.Window that we are using.
// It is there only to allow mocking during tests.
type WindowInterface interface {
	GetFramebufferSize() (width, height int)
	Destroy()
	MakeContextCurrent()
	SetSizeLimits(minw, minh, maxw, maxh int)
	SetInputMode(mode glfw.InputMode, value int)
	GetKey(key glfw.Key) glfw.Action
	SetShouldClose(bool)
	ShouldClose() bool
	SetTitle(string)
	SwapBuffers()
}

// Video holds the state of the video package
type Video struct {
	Window WindowInterface
	Geom   libretro.GameGeometry
	Font   *glfont.Font

<<<<<<< HEAD
	program              uint32 // current program used for the game quad
	defaultProgram       uint32 // default program used for the game quad
	sharpBilinearProgram uint32 // sharp bilinear program used for the game quad
	zfastCRTProgram      uint32 // fast CRT program used for the game quad
	roundedProgram       uint32 // program to draw rectangles with rounded corners
	borderProgram        uint32 // program to draw rectangles borders
	circleProgram        uint32 // program to draw textured circles
	demulProgram         uint32 // program to draw premultiplied alpha images
	vao                  uint32
	vbo                  uint32
	texID                uint32
	pitch                int32
	pixFmt               uint32
	pixType              uint32
	bpp                  int32
	fboID                uint32
	rboID                uint32
=======
	program        uint32 // current program used for the game quad
	defaultProgram uint32 // default program used for the game quad
	roundedProgram uint32 // program to draw rectangles with rounded corners
	borderProgram  uint32 // program to draw rectangles borders
	circleProgram  uint32 // program to draw textured circles
	demulProgram   uint32 // program to draw premultiplied alpha images
	vao            uint32
	vbo            uint32
	texID          uint32
	pitch          int32
	pixFmt         uint32
	pixType        uint32
	bpp            int32
>>>>>>> 8820aced
}

// Init instanciates the video package
func Init(fullscreen bool) *Video {
	vid := &Video{}
	vid.Configure(fullscreen)
	return vid
}

// Reconfigure destroys and recreates the window with new attributes
func (video *Video) Reconfigure(fullscreen bool) {
	if video.Window != nil {
		video.Window.Destroy()
	}
	video.Configure(fullscreen)
}

func getGLSLVersion() uint {
	GLVersion := gl.GoStr(gl.GetString(gl.VERSION))
	GLSLVersion := gl.GoStr(gl.GetString(gl.SHADING_LANGUAGE_VERSION))

	if state.Global.Verbose {
		log.Println("[Video]: OpenGL version:", GLVersion)
		log.Println("[Video]: GLSL version:", GLSLVersion)
	}

	clean := strings.Replace(GLSLVersion, ".", "", -1)
	v, _ := strconv.Atoi(clean)
	return uint(v)
}

// InitFramebuffer initializes and configures the video frame buffer based on
// informations from the HWRenderCallback of the libretro core.
func (video *Video) InitFramebuffer(width, height int) {
	log.Printf("[Video]: Initializing HW render (%v x %v).\n", width, height)

	gl.GenFramebuffers(1, &video.fboID)
	gl.BindFramebuffer(gl.FRAMEBUFFER, video.fboID)

	//gl.GenTextures(1, &video.texID)
	gl.BindTexture(gl.TEXTURE_2D, video.texID)
	gl.TexStorage2D(gl.TEXTURE_2D, 1, gl.RGBA8, int32(width), int32(height))

	gl.FramebufferTexture2D(gl.FRAMEBUFFER, gl.COLOR_ATTACHMENT0, gl.TEXTURE_2D, video.texID, 0)

	hw := state.Global.Core.HWRenderCallback

	if hw != nil {
		if hw.Depth && hw.Stencil {
			gl.GenRenderbuffers(1, &video.rboID)
			gl.BindRenderbuffer(gl.RENDERBUFFER, video.rboID)
			gl.RenderbufferStorage(gl.RENDERBUFFER, gl.DEPTH24_STENCIL8, int32(width), int32(height))

			gl.FramebufferRenderbuffer(gl.FRAMEBUFFER, gl.DEPTH_STENCIL_ATTACHMENT, gl.RENDERBUFFER, video.rboID)
		} else if hw.Depth {
			gl.GenRenderbuffers(1, &video.rboID)
			gl.BindRenderbuffer(gl.RENDERBUFFER, video.rboID)
			gl.RenderbufferStorage(gl.RENDERBUFFER, gl.DEPTH_COMPONENT16, int32(width), int32(height))

			gl.FramebufferRenderbuffer(gl.FRAMEBUFFER, gl.DEPTH_ATTACHMENT, gl.RENDERBUFFER, video.rboID)
		}

		if hw.Depth || hw.Stencil {
			gl.BindRenderbuffer(gl.RENDERBUFFER, 0)
		}
	}

	gl.BindRenderbuffer(gl.RENDERBUFFER, 0)

	if gl.CheckFramebufferStatus(gl.FRAMEBUFFER) != gl.FRAMEBUFFER_COMPLETE {
		log.Fatalln("[Video] Framebuffer is not complete.")
	}

	gl.ClearColor(0, 0, 0, 1)
	if hw.Depth && hw.Stencil {
		gl.Clear(gl.COLOR_BUFFER_BIT | gl.DEPTH_BUFFER_BIT | gl.STENCIL_BUFFER_BIT)
	} else if hw.Depth {
		gl.Clear(gl.COLOR_BUFFER_BIT | gl.DEPTH_BUFFER_BIT)
	} else {
		gl.Clear(gl.COLOR_BUFFER_BIT)
	}

	gl.BindFramebuffer(gl.FRAMEBUFFER, 0)
}

// Configure instanciates the video package
func (video *Video) Configure(fullscreen bool) {
	var width, height int
	var m *glfw.Monitor

	if fullscreen {
		m = glfw.GetMonitors()[settings.Current.VideoMonitorIndex]
		vm := m.GetVideoMode()
		width = vm.Width
		height = vm.Height
	} else {
		width = 320 * 3
		height = 180 * 3
	}

	// On OSX we have to force a core profile to not end up with 2.1 which cause
	// a font drawing issue
	if runtime.GOOS == "darwin" {
		glfw.WindowHint(glfw.ContextVersionMajor, 3)
		glfw.WindowHint(glfw.ContextVersionMinor, 2)
		glfw.WindowHint(glfw.OpenGLProfile, glfw.OpenGLCoreProfile)
		glfw.WindowHint(glfw.OpenGLForwardCompatible, glfw.True)
	} else {
		glfw.WindowHint(glfw.ContextVersionMajor, 2)
		glfw.WindowHint(glfw.ContextVersionMinor, 1)
		glfw.WindowHint(glfw.OpenGLProfile, glfw.OpenGLAnyProfile)
		glfw.WindowHint(glfw.OpenGLForwardCompatible, glfw.False)
	}

	var err error
	video.Window = glfw.CreateWindow(width, height, "Ludo", m, nil)
	if video.Window == nil {
		panic("Window creation failed")
	}

	video.Window.MakeContextCurrent()

	// Force a minimum size for the window.
	video.Window.SetSizeLimits(160, 120, glfw.DontCare, glfw.DontCare)

	video.Window.SetInputMode(glfw.CursorMode, glfw.CursorHidden)

	// Initialize Glow
	if err := gl.Init(); err != nil {
		panic(err)
	}

	GLSLVersion := getGLSLVersion()

	fbw, fbh := video.Window.GetFramebufferSize()

	// LoadFont (fontfile, font scale, window width, window height)
	assets := settings.Current.AssetsDirectory
	video.Font, err = glfont.LoadFont(assets+"/font.ttf", int32(36*2), fbw, fbh, GLSLVersion)
	if err != nil {
		panic(err)
	}

	// Configure the vertex and fragment shaders
	video.defaultProgram, err = newProgram(GLSLVersion, vertexShader, defaultFragmentShader)
	if err != nil {
		panic(err)
	}

	video.roundedProgram, err = newProgram(GLSLVersion, vertexShader, roundedFragmentShader)
	if err != nil {
		panic(err)
	}

	video.borderProgram, err = newProgram(GLSLVersion, vertexShader, borderFragmentShader)
	if err != nil {
		panic(err)
	}

	video.circleProgram, err = newProgram(GLSLVersion, vertexShader, circleFragmentShader)
	if err != nil {
		panic(err)
	}

	video.demulProgram, err = newProgram(GLSLVersion, vertexShader, demulFragmentShader)
	if err != nil {
		panic(err)
	}

	video.UpdateFilter(settings.Current.VideoFilter)

	textureUniform := gl.GetUniformLocation(video.program, gl.Str("Texture\x00"))
	gl.Uniform1i(textureUniform, 0)

	// Configure the vertex data
	gl.GenVertexArrays(1, &video.vao)
	gl.BindVertexArray(video.vao)

	gl.GenBuffers(1, &video.vbo)
	gl.BindBuffer(gl.ARRAY_BUFFER, video.vbo)
	gl.BufferData(gl.ARRAY_BUFFER, len(vertices)*4, gl.Ptr(vertices), gl.STATIC_DRAW)

	vertAttrib := uint32(gl.GetAttribLocation(video.program, gl.Str("vert\x00")))
	gl.EnableVertexAttribArray(vertAttrib)
	gl.VertexAttribPointer(vertAttrib, 2, gl.FLOAT, false, 4*4, gl.PtrOffset(0))

	texCoordAttrib := uint32(gl.GetAttribLocation(video.program, gl.Str("vertTexCoord\x00")))
	gl.EnableVertexAttribArray(texCoordAttrib)
	gl.VertexAttribPointer(texCoordAttrib, 2, gl.FLOAT, false, 4*4, gl.PtrOffset(2*4))

	// Some cores won't call SetPixelFormat, provide default values
	if video.pixFmt == 0 {
		video.pixFmt = gl.UNSIGNED_SHORT_5_5_5_1
		video.pixType = gl.BGRA
		video.bpp = 2
	}

	gl.GenTextures(1, &video.texID)

	gl.ActiveTexture(gl.TEXTURE0)
	if video.texID == 0 && state.Global.Verbose {
		log.Println("[Video]: Failed to create the vid texture")
	}

	gl.BindTexture(gl.TEXTURE_2D, video.texID)

	video.UpdateFilter(settings.Current.VideoFilter)

<<<<<<< HEAD
	if state.Global.CoreRunning {
		video.InitFramebuffer(video.Geom.BaseWidth, video.Geom.BaseHeight)
		state.Global.Core.HWRenderCallback.ContextReset()
=======
	video.coreRatioViewport(fbw, fbh)

	if e := gl.GetError(); e != gl.NO_ERROR {
		log.Printf("[Video] OpenGL error: %d\n", e)
>>>>>>> 8820aced
	}
}

// UpdateFilter configures the game texture filter and shader. We currently
// support 4 modes: nearest, linear, sharp-bilinear and zfast-crt.
func (video *Video) UpdateFilter(filter string) {
	gl.BindTexture(gl.TEXTURE_2D, video.texID)
	switch filter {
	case "linear":
		gl.TexParameteri(gl.TEXTURE_2D, gl.TEXTURE_MIN_FILTER, gl.LINEAR)
		gl.TexParameteri(gl.TEXTURE_2D, gl.TEXTURE_MAG_FILTER, gl.LINEAR)
		video.program = video.defaultProgram
	case "nearest":
		fallthrough
	default:
		gl.TexParameteri(gl.TEXTURE_2D, gl.TEXTURE_MIN_FILTER, gl.NEAREST)
		gl.TexParameteri(gl.TEXTURE_2D, gl.TEXTURE_MAG_FILTER, gl.NEAREST)
		video.program = video.defaultProgram
	}
	gl.UseProgram(video.program)
}

// SetPixelFormat is a callback passed to the libretro implementation.
// It allows the core or the game to tell us which pixel format should be used for the display.
func (video *Video) SetPixelFormat(format uint32) bool {
	if state.Global.Verbose {
		log.Printf("[Video]: Set Pixel Format: %v\n", format)
	}

	// PixelStorei also needs to be updated whenever bpp changes
	defer gl.PixelStorei(gl.UNPACK_ROW_LENGTH, video.pitch/video.bpp)

	switch format {
	case libretro.PixelFormat0RGB1555:
		video.pixFmt = gl.UNSIGNED_SHORT_5_5_5_1
		video.pixType = gl.BGRA
		video.bpp = 2
		return true
	case libretro.PixelFormatXRGB8888:
		video.pixFmt = gl.UNSIGNED_INT_8_8_8_8_REV
		video.pixType = gl.BGRA
		video.bpp = 4
		return true
	case libretro.PixelFormatRGB565:
		video.pixFmt = gl.UNSIGNED_SHORT_5_6_5
		video.pixType = gl.RGB
		video.bpp = 2
		return true
	default:
		log.Printf("Unknown pixel type %v", format)
	}

	return false
}

// ResetPitch should be called when unloading a game so that the next game won't
// be rendered with the wrong pitch
func (video *Video) ResetPitch() {
	video.pitch = 0
}

// coreRatioViewport configures the vertex array to display the game at the center of the window
// while preserving the original ascpect ratio of the game or core
func (video *Video) coreRatioViewport(fbWidth int, fbHeight int) (x, y, w, h float32) {
	// Scale the content to fit in the viewport.
	fbw := float32(fbWidth)
	fbh := float32(fbHeight)

	// NXEngine workaround
	aspectRatio := float32(video.Geom.AspectRatio)
	if aspectRatio == 0 {
		aspectRatio = float32(video.Geom.BaseWidth) / float32(video.Geom.BaseHeight)
	}

	h = fbh
	w = fbh * aspectRatio
	if w > fbw {
		h = fbw / aspectRatio
		w = fbw
	}

	// Place the content in the middle of the window.
	x = (fbw - w) / 2
	y = (fbh - h) / 2

	va := video.vertexArray(x, y, w, h, 1.0)
	gl.BindBuffer(gl.ARRAY_BUFFER, video.vbo)
	gl.BufferData(gl.ARRAY_BUFFER, len(va)*4, gl.Ptr(va), gl.STATIC_DRAW)

	return
}

// ResizeViewport resizes the GL viewport to the framebuffer size
func (video *Video) ResizeViewport() {
	fbw, fbh := video.Window.GetFramebufferSize()
	gl.Viewport(0, 0, int32(fbw), int32(fbh))
}

// Render the current frame
func (video *Video) Render() {
	if !state.Global.CoreRunning {
		gl.ClearColor(1, 1, 1, 1)
		gl.Clear(gl.COLOR_BUFFER_BIT)
		return
	}
	gl.ClearColor(0, 0, 0, 1)
	gl.Clear(gl.COLOR_BUFFER_BIT)

	// Early return to not render the first frame of a newly loaded game with the
	// previous game pitch. A sane pitch must be set by video.Refresh first.
	if video.pitch == 0 {
		return
	}

	fbw, fbh := video.Window.GetFramebufferSize()
	_, _, w, h := video.coreRatioViewport(fbw, fbh)

	gl.UseProgram(video.program)
	gl.Uniform2f(gl.GetUniformLocation(video.program, gl.Str("OutputSize\x00")), w, h)

	gl.BindVertexArray(video.vao)

	gl.BindTexture(gl.TEXTURE_2D, video.texID)
	gl.BindBuffer(gl.ARRAY_BUFFER, video.vbo)

	gl.DrawArrays(gl.TRIANGLE_STRIP, 0, 4)
}

// Refresh the texture framebuffer
func (video *Video) Refresh(data unsafe.Pointer, width int32, height int32, pitch int32) {
	gl.BindFramebuffer(gl.FRAMEBUFFER, 0)
	gl.BindTexture(gl.TEXTURE_2D, video.texID)
	gl.TexImage2D(gl.TEXTURE_2D, 0, gl.RGBA8, width, height, 0, video.pixType, video.pixFmt, nil)

	gl.UseProgram(video.program)
	gl.Uniform2f(gl.GetUniformLocation(video.program, gl.Str("TextureSize\x00")), float32(width), float32(height))
	gl.Uniform2f(gl.GetUniformLocation(video.program, gl.Str("InputSize\x00")), float32(width), float32(height))

	video.pitch = pitch
	gl.PixelStorei(gl.UNPACK_ROW_LENGTH, video.pitch/video.bpp)

	if data == nil {
		return
	}
	gl.TexSubImage2D(gl.TEXTURE_2D, 0, 0, 0, width, height, video.pixType, video.pixFmt, data)
}

// CurrentFramebuffer returns the current FBO ID
func (video *Video) CurrentFramebuffer() uintptr {
	return uintptr(video.fboID)
}

// ProcAddress returns the address of the proc from GLFW
func (video *Video) ProcAddress(procName string) uintptr {
	return uintptr(glfw.GetProcAddress(procName))
}

var vertices = []float32{
	//  X, Y, U, V
	-1.0, -1.0, 0.0, 1.0, // left-bottom
	-1.0, 1.0, 0.0, 0.0, // left-top
	1.0, -1.0, 1.0, 1.0, // right-bottom
	1.0, 1.0, 1.0, 0.0, // right-top
}<|MERGE_RESOLUTION|>--- conflicted
+++ resolved
@@ -39,25 +39,6 @@
 	Geom   libretro.GameGeometry
 	Font   *glfont.Font
 
-<<<<<<< HEAD
-	program              uint32 // current program used for the game quad
-	defaultProgram       uint32 // default program used for the game quad
-	sharpBilinearProgram uint32 // sharp bilinear program used for the game quad
-	zfastCRTProgram      uint32 // fast CRT program used for the game quad
-	roundedProgram       uint32 // program to draw rectangles with rounded corners
-	borderProgram        uint32 // program to draw rectangles borders
-	circleProgram        uint32 // program to draw textured circles
-	demulProgram         uint32 // program to draw premultiplied alpha images
-	vao                  uint32
-	vbo                  uint32
-	texID                uint32
-	pitch                int32
-	pixFmt               uint32
-	pixType              uint32
-	bpp                  int32
-	fboID                uint32
-	rboID                uint32
-=======
 	program        uint32 // current program used for the game quad
 	defaultProgram uint32 // default program used for the game quad
 	roundedProgram uint32 // program to draw rectangles with rounded corners
@@ -71,7 +52,8 @@
 	pixFmt         uint32
 	pixType        uint32
 	bpp            int32
->>>>>>> 8820aced
+	fboID          uint32
+	rboID          uint32
 }
 
 // Init instanciates the video package
@@ -280,16 +262,15 @@
 
 	video.UpdateFilter(settings.Current.VideoFilter)
 
-<<<<<<< HEAD
+	video.coreRatioViewport(fbw, fbh)
+
 	if state.Global.CoreRunning {
 		video.InitFramebuffer(video.Geom.BaseWidth, video.Geom.BaseHeight)
 		state.Global.Core.HWRenderCallback.ContextReset()
-=======
-	video.coreRatioViewport(fbw, fbh)
+	}
 
 	if e := gl.GetError(); e != gl.NO_ERROR {
 		log.Printf("[Video] OpenGL error: %d\n", e)
->>>>>>> 8820aced
 	}
 }
 
