--- conflicted
+++ resolved
@@ -291,16 +291,11 @@
 	gl.BindTexture(gl.TEXTURE_2D, video.texID)
 
 	video.UpdateFilter(settings.Current.VideoFilter)
-<<<<<<< HEAD
-
-	video.white = newWhite()
 
 	if state.Global.CoreRunning {
 		video.InitFramebuffer(video.Geom.BaseWidth, video.Geom.BaseHeight)
 		state.Global.Core.HWRenderCallback.ContextReset()
 	}
-=======
->>>>>>> f8c7d8fd
 }
 
 // UpdateFilter configures the game texture filter and shader. We currently
