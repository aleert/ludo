--- conflicted
+++ resolved
@@ -243,12 +243,9 @@
 	EnvironmentGetPerfInterface     = uint32(C.RETRO_ENVIRONMENT_GET_PERF_INTERFACE)
 	EnvironmentSetFrameTimeCallback = uint32(C.RETRO_ENVIRONMENT_SET_FRAME_TIME_CALLBACK)
 	EnvironmentSetAudioCallback     = uint32(C.RETRO_ENVIRONMENT_SET_AUDIO_CALLBACK)
-<<<<<<< HEAD
 	EnvironmentSetHWRenderer        = uint32(C.RETRO_ENVIRONMENT_SET_HW_RENDER)
-=======
 	EnvironmentSetGeometry          = uint32(C.RETRO_ENVIRONMENT_SET_GEOMETRY)
 	EnvironmentSetSystemAVInfo      = uint32(C.RETRO_ENVIRONMENT_SET_SYSTEM_AV_INFO)
->>>>>>> 1ee5cb9e
 )
 
 // Debug levels
