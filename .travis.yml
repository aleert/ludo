--- conflicted
+++ resolved
@@ -77,7 +77,7 @@
         - choco install nuget.commandline
         - nuget install WiX
         - choco install go-msi
-        - export PATH="$PATH;$WIX/bin"
+        - export PATH="$PATH;/c/Program Files (x86)/WiX Toolset v3.11/bin"
         - wget http://static.kivutar.me/openal-soft-1.19.0-bin.zip
         - 7z x openal-soft-1.19.0-bin.zip -o/c/Users/travis/openal-soft-1.19.0-bin
         - export CGO_CFLAGS="-I/c/Users/travis/openal-soft-1.19.0-bin/include/"
@@ -92,19 +92,10 @@
         - gocyclo -over 19 $GO_FILES
         - golint -set_exit_status $(go list ./...)
         - go build -v -ldflags '-H=windowsgui'
-<<<<<<< HEAD
-        - ls -la
         - OS="Windows" ARCH=x86_64 VERSION=0.3.2 make msi
-      before_deploy:
         - if [[ -n "$TRAVIS_TAG" ]]; then choco install go-msi; fi
         - if [[ -n "$TRAVIS_TAG" ]]; then export PATH="$PATH;$WIX/bin"; fi
         - if [[ -n "$TRAVIS_TAG" ]]; then OS="Windows" ARCH=x86_64 VERSION=${TRAVIS_TAG:1} make msi; fi
-=======
-        - if [[ -n "$TRAVIS_TAG" ]]; then mkdir -p ./Ludo-Windows-x86_64-${TRAVIS_TAG:1}/; fi
-        - if [[ -n "$TRAVIS_TAG" ]]; then cp *.dll ./Ludo-Windows-x86_64-${TRAVIS_TAG:1}/; fi
-        - if [[ -n "$TRAVIS_TAG" ]]; then wget https://github.com/electron/rcedit/releases/download/v1.1.1/rcedit-x64.exe; fi
-        - if [[ -n "$TRAVIS_TAG" ]]; then OS="Windows" ARCH=x86_64 VERSION=${TRAVIS_TAG:1} make zip; fi
->>>>>>> 02236dc5
 
 deploy:
   skip_cleanup: true
